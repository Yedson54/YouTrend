--- conflicted
+++ resolved
@@ -35,15 +35,11 @@
     with open(image_path, 'rb') as image_file:
         return base64.b64encode(image_file.read()).decode()
 
-<<<<<<< HEAD
 def query_and_save_image(app, prompt, img_count):
     token = app.server.config.get('HUGGINGFACE_TOKEN', None)
     if not token:
         return "No authentication token provided."
 
-=======
-def query_and_save_image(prompt, img_count):
->>>>>>> c2a116aa
     API_URL = "https://api-inference.huggingface.co/models/stabilityai/stable-diffusion-2-1"
     headers = {"Authorization": f"Bearer {token}"}
     response = requests.post(API_URL, headers=headers, json={"inputs": prompt})
@@ -59,7 +55,6 @@
         return None
 
 # updating the image
-<<<<<<< HEAD
 def add_model_callbacks(app):
     @app.callback(
         Output('image-container', 'children'),
@@ -77,25 +72,6 @@
         ctx = dash.callback_context
         if not ctx.triggered:
             return dash.no_update
-=======
-@callback(
-    Output('image-container', 'children'),
-    Output('submit-button', 'children'),
-    Output('download-link', 'href'),
-    Output('download-link', 'style'),
-    Output('previous-images', 'children'),
-    Output('store-previous-images', 'data'),
-    Input('submit-button', 'n_clicks'),
-    Input({'type': 'thumbnail', 'index': ALL}, 'n_clicks'),
-    State('input-prompt', 'value'),
-    State('store-previous-images', 'data')
-)
-def update_image(submit_n_clicks, thumbnail_n_clicks, prompt, stored_images):
-    ctx = dash.callback_context
-    if not ctx.triggered:
-        return dash.no_update
->>>>>>> c2a116aa
-
         trigger_id = ctx.triggered[0]['prop_id']
         button_text = "Generate Image"
 
